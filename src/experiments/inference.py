import matplotlib.pyplot as plt
import matplotlib.patches as mpatches
import matplotlib.lines as mlines
import numpy as np
import os
import torch
from getdist import plots, MCSamples
from itertools import combinations
from matplotlib.backends.backend_pdf import PdfPages

from src.experiments.base_experiment import BaseExperiment
from src.models import ConditionalFlowMatcher, INN
from src.utils import datasets
from src.utils.plotting import PARAM_NAMES

class InferenceExperiment(BaseExperiment):
    
    def get_dataset(self, directory):
        prep = self.preprocessing
        if self.cfg.data.file_by_file:
            return datasets.LCDatasetByFile(self.cfg.data, directory, preprocessing=prep)
        else:
            return datasets.LCDataset(self.cfg.data, directory, self.device, preprocessing=prep)

    def get_model(self):
        if self.cfg.generative_model == 'CFM':
            return ConditionalFlowMatcher(self.cfg)
        elif self.cfg.generative_model == 'INN':
            return INN(self.cfg)        
    
    def plot(self):
        """Adapted from https://github.com/heidelberg-hepml/21cm-cINN/blob/main/Plotting.py"""
        # load data
        record = np.load(os.path.join(self.exp_dir, 'param_posterior_pairs.npz'))
        samples = record['samples']
        params  = record['params']
        
        param_names = [PARAM_NAMES[i] for i in sorted(self.cfg.target_indices)]
        num_params = len(param_names)

        # posterior
        # check for existing plot
        savename = 'posteriors.pdf'
        savepath = os.path.join(self.exp_dir, savename)
        if os.path.exists(savepath):
            old_dir = os.path.join(self.exp_dir, 'old_plots')
            self.log.info(f"Moving old '{savename}' to {old_dir}")
            os.makedirs(old_dir, exist_ok=True)
            os.rename(savepath, os.path.join(old_dir, savename))

        # create plots
        with PdfPages(savepath) as pdf:

            # iterate test poitns
            for j in range(min(len(samples), 8)):
                samp_mc = MCSamples(
                    samples=samples[j], names=param_names,
                    labels=[l.replace('$', '') for l in param_names]
                )
                g = plots.get_subplot_plotter()
                g.settings.legend_fontsize = 18
                g.settings.axes_fontsize=18
                g.settings.axes_labelsize=18
                g.settings.linewidth=2
                g.settings.line_labels=False
                colour=['orchid']
                g.triangle_plot(
                    [samp_mc], filled=True, legend_loc='upper right',
                    colors=colour, contour_colors=colour
                )
                # add truth to 1d and 2d marginals
                for i in range(num_params):
                    ax = g.subplots[i,i].axes
                    ax.axvline(params[j,i], color='k', ls='--',lw=2)
                for n, m in combinations(range(num_params), 2):
                    ax = g.subplots[m,n].axes
                    ax.scatter(params[j,n],params[j,m],color='k',marker='x',s=100)
                
                post_patch = mpatches.Patch(color=colour[0], label='Posterior')
                true_line = mlines.Line2D(
                    [], [], color='k', marker='x',ls='--',lw=2, markersize=10, label='True'
                )
                g.fig.legend(
                    handles=[post_patch,true_line], bbox_to_anchor=(0.98, 0.98), fontsize=14
                )
                pdf.savefig(g.fig)
                plt.close()

        self.log.info(f"Saved posterior plots as '{savename}'")

        # calibration
        param_logprobs = record['param_logprobs']
        sample_logprobs = record['sample_logprobs']
        
        fs = [
            (t > p).mean() for t, p in zip(param_logprobs, sample_logprobs)
        ]

        # TARP calibration
        # mins, maxs = params.min(0), params.max(0)
        # ref_params = torch.rand_like(params) * (maxs-mins) + mins
        # tarps = [
        #     ((t-r).abs() > (p-r).abs()).mean() for r, t, p in zip(ref_params, params, samples)
        # ]

        savename='calibration.pdf'
        bins = np.linspace(0, 1, 20)
        fig, ax = plt.subplots(figsize=(4,4), dpi=200)
        ax.plot([0,1], [0,1], ls='--', color='darkgray')
        ax.plot(bins, np.quantile(fs, bins), color='crimson')
        ax.set_ylabel(r'Quantile', fontsize=13)
        ax.set_xlabel('$f$', fontsize=13)
        fig.tight_layout()
        fig.savefig(os.path.join(self.exp_dir, savename))
        self.log.info(f"Saved calibration plot as '{savename}'")

    @torch.inference_mode()
    def evaluate(self, dataloaders, model):
        """
        Generates samples from the posterior distributions for a select
        number of lightcones from the test set. The samples are saved
        alongside truth parameter values.
        """

        # disable batchnorm updates, dropout etc.
        model.eval()
        lc_batch, params = next(iter(dataloaders['test']))
        posterior_samples, posterior_logprobs = [], []
        
        # preprocess lightcones and parameters
        lc_batch = lc_batch[:self.cfg.num_test_points].to(self.device)
        params = params[:self.cfg.num_test_points].to(self.device)

        # evaluate test param likelihoods
        param_logprobs = model.log_prob(params, lc_batch).cpu()

        # loop over test points
        for i in range(self.cfg.num_test_points):
            self.log.info(f'Sampling posterior for test point {i+1}')
            
            # select corresponding lightcone
            lc = lc_batch[i].unsqueeze(0)
            lc = lc.repeat(self.cfg.sample_batch_size, *[1]*(lc.ndim-1))

            # sample posterior in batches
            sample_list, logprob_list = [], []
            for _ in range(self.cfg.num_posterior_samples//self.cfg.sample_batch_size):
                sample, logprob = model.sample_batch(lc)
                sample_list.append(sample.detach().cpu())
                logprob_list.append(logprob.detach().cpu())
            
            # collect samples
            posterior_samples.append(torch.vstack(sample_list))
            posterior_logprobs.append(torch.vstack(logprob_list))

            del lc

        # stack all samples
        posterior_samples = torch.stack(posterior_samples)
        posterior_logprobs = torch.stack(posterior_logprobs)
        
        # postprocess
        params = params.cpu()
        for transform in reversed(self.preprocessing['y']):
            posterior_samples = transform.reverse(posterior_samples)
            params = transform.reverse(params)

        # collect true parameters
        target_indices = sorted(self.cfg.target_indices)
        params = params[:self.cfg.num_test_points, target_indices].numpy()

        # save results
        savename = 'param_posterior_pairs.npz'
        savepath = os.path.join(self.exp_dir, savename)
        self.log.info(f'Saving parameter/posterior pairs as {savename}')
        np.savez(
            savepath,
<<<<<<< HEAD
            params=params,
=======
            params=params.numpy(),
>>>>>>> 754b4043
            param_logprobs=param_logprobs.numpy(),
            samples=posterior_samples.numpy(),
            sample_logprobs=posterior_logprobs.numpy()
        )<|MERGE_RESOLUTION|>--- conflicted
+++ resolved
@@ -175,11 +175,7 @@
         self.log.info(f'Saving parameter/posterior pairs as {savename}')
         np.savez(
             savepath,
-<<<<<<< HEAD
-            params=params,
-=======
             params=params.numpy(),
->>>>>>> 754b4043
             param_logprobs=param_logprobs.numpy(),
             samples=posterior_samples.numpy(),
             sample_logprobs=posterior_logprobs.numpy()
